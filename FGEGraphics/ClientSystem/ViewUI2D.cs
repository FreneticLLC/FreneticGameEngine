--- conflicted
+++ resolved
@@ -48,12 +48,9 @@
         /// <summary>The current main screen.</summary>
         public UIScreen CurrentScreen;
 
-<<<<<<< HEAD
         /// <summary>Whether the mouse left button is currently down.</summary>
         public bool MouseDown;
 
-=======
->>>>>>> feea25c6
         /// <summary>Whether the mouse left button was previously down.</summary>
         public bool MousePreviouslyDown;
 
@@ -214,25 +211,13 @@
         Internal.MouseDown = Client.CurrentMouse.IsButtonDown(MouseButton.Left);
         CurrentScreen.FullTick(Client.Delta);
         Internal.RenderStack.Reverse();
-<<<<<<< HEAD
-=======
-        int mouseX = (int)Client.MouseX, mouseY = (int)Client.MouseY;
-        bool mouseDown = Client.CurrentMouse.IsButtonDown(MouseButton.Left);
->>>>>>> feea25c6
         foreach (UIElement elem in Internal.RenderStack)
         {
             if (elem.IsValid)
             {
-<<<<<<< HEAD
                 elem.TickInteraction(mouseX, mouseY);
             } 
         }
         Internal.MousePreviouslyDown = Internal.MouseDown;
-=======
-                elem.TickInteraction(mouseX, mouseY, mouseDown);
-            } 
-        }
-        Internal.MousePreviouslyDown = mouseDown;
->>>>>>> feea25c6
     }
 }