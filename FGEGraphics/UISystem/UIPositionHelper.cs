//
// This file is part of the Frenetic Game Engine, created by Frenetic LLC.
// This code is Copyright (C) Frenetic LLC under the terms of a strict license.
// See README.md or LICENSE.txt in the FreneticGameEngine source root for the contents of the license.
// If neither of these are available, assume that neither you nor anyone other than the copyright holder
// hold any right or permission to use this software until such time as the official license is identified.
//

using System;
using System.Collections.Generic;
using System.Linq;
using System.Text;
using System.Threading.Tasks;
using FGECore.MathHelpers;
using FGEGraphics.ClientSystem;

namespace FGEGraphics.UISystem;

/// <summary>Helper for positioning of UI elements.</summary>
public class UIPositionHelper
{
    /// <summary>Constructs the UI Position Helper.</summary>
    /// <param name="uiview">The backing view.</param>
    public UIPositionHelper(ViewUI2D uiview)
    {
        View = uiview;
        ConstantXY(0, 0);
        ConstantWidthHeight(0, 0);
        ConstantRotation(0f);
    }

    /// <summary>Constructs a UI Position Helper as a copy of another one.</summary>
    /// <param name="pos">The position helper to copy.</param>
    public UIPositionHelper(UIPositionHelper pos)
    {
        View = pos.View;
        MainAnchor = pos.MainAnchor;
        Internal = pos.Internal;
    }

    /// <summary>Returns a <see cref="UIPositionHelper"/> that is automatically below another one, by adding to the Y value, with an optional additional padding.</summary>
    public static UIPositionHelper Below(UIPositionHelper prior, int yPad)
    {
        UIPositionHelper newPos = new UIPositionHelper(prior.View).Anchor(prior.MainAnchor).GetterY(() => prior.Y + prior.Height + yPad);
        newPos.Internal.X = prior.Internal.X;
        return newPos;
    }

    /// <summary>The view backing this element's positioning logic.</summary>
    public ViewUI2D View;

    /// <summary>The element this is the position for.</summary>
    public UIElement For;

    /// <summary>The main positional anchor.</summary>
    public UIAnchor MainAnchor = UIAnchor.CENTER;

    /// <summary>Internal data for <see cref="UIPositionHelper"/>. Generally, do not access this directly.</summary>
    public struct InternalData
    {
        /// <summary>Helper to represent the data for a single coordinate, dynamically as a constant or getter.</summary>
        public struct Coordinate<T> where T : unmanaged
        {
            /// <summary>What mode this coordinate uses (eg constant or getter).</summary>
            public UIPosMode Mode;

            /// <summary>Constant value, if <see cref="Mode"/> is set to <see cref="UIPosMode.CONSTANT"/>.</summary>
            public T ConstVal;

            /// <summary>Getter value, if <see cref="Mode"/> is set to <see cref="UIPosMode.GETTER"/>.</summary>
            public Func<T> GetterVal;

            /// <summary>Gets the current value for this coordinate.</summary>
<<<<<<< HEAD
            public T Get()
=======
            public readonly T Get()
>>>>>>> 93f4f530
            {
                if (Mode == UIPosMode.CONSTANT)
                {
                    return ConstVal;
                }
                if (Mode == UIPosMode.GETTER)
                {
                    return GetterVal();
                }
                return default;
            }
        }

        /// <summary>Internal coordinate data. Generally, do not use.</summary>
        public Coordinate<int> X, Y, Width, Height;

        /// <summary>Internal coordinate data. Generally, do not use.</summary>
        public Coordinate<float> Rotation;
    }

    /// <summary>Internal data that should usually not be accessed directly.</summary>
    public InternalData Internal;

    /// <summary>Sets an anchor.</summary>
    /// <returns>This object.</returns>
    public UIPositionHelper Anchor(UIAnchor anchor)
    {
        MainAnchor = anchor;
        return this;
    }

    /// <summary>Sets a constant X value.</summary>
    /// <returns>This object.</returns>
    public UIPositionHelper ConstantX(int x)
    {
        Internal.X = new() { Mode = UIPosMode.CONSTANT, ConstVal = x };
        return this;
    }

    /// <summary>Sets a constant Y value.</summary>
    /// <returns>This object.</returns>
    public UIPositionHelper ConstantY(int y)
    {
        Internal.Y = new() { Mode = UIPosMode.CONSTANT, ConstVal = y };
        return this;
    }

    /// <summary>Sets a constant X and Y value.</summary>
    /// <returns>This object.</returns>
    public UIPositionHelper ConstantXY(int x, int y)
    {
        Internal.X = new() { Mode = UIPosMode.CONSTANT, ConstVal = x };
        Internal.Y = new() { Mode = UIPosMode.CONSTANT, ConstVal = y };
        return this;
    }

    /// <summary>Sets a constant X and Y value using a <see cref="Location"/>.</summary>
    /// <returns>This object.</returns>
    public UIPositionHelper ConstantXY(Location location) => ConstantXY((int) location.X, (int) location.Y);

    /// <summary>Sets a constant Width value.</summary>
    /// <returns>This object.</returns>
    public UIPositionHelper ConstantWidth(int width)
    {
        Internal.Width = new() { Mode = UIPosMode.CONSTANT, ConstVal = width };
        return this;
    }

    /// <summary>Sets a constant Height value.</summary>
    /// <returns>This object.</returns>
    public UIPositionHelper ConstantHeight(int height)
    {
        Internal.Height = new() { Mode = UIPosMode.CONSTANT, ConstVal = height };
        return this;
    }

    /// <summary>Sets a constant Width and Height value.</summary>
    /// <returns>This object.</returns>
    public UIPositionHelper ConstantWidthHeight(int width, int height)
    {
        Internal.Width = new() { Mode = UIPosMode.CONSTANT, ConstVal = width };
        Internal.Height = new() { Mode = UIPosMode.CONSTANT, ConstVal = height };
        return this;
    }

    /// <summary>Sets a constant Rotation value.</summary>
    /// <returns>This object.</returns>
    public UIPositionHelper ConstantRotation(float rotation)
    {
        Internal.Rotation = new() { Mode = UIPosMode.CONSTANT, ConstVal = rotation };
        return this;
    }

    /// <summary>Sets a getter X value.</summary>
    /// <returns>This object.</returns>
    public UIPositionHelper GetterX(Func<int> x)
    {
        Internal.X = new() { Mode = UIPosMode.GETTER, GetterVal = x };
        return this;
    }

    /// <summary>Sets a getter Y value.</summary>
    /// <returns>This object.</returns>
    public UIPositionHelper GetterY(Func<int> y)
    {
        Internal.Y = new() { Mode = UIPosMode.GETTER, GetterVal = y };
        return this;
    }

    /// <summary>Sets a getter X and Y value.</summary>
    /// <returns>This object.</returns>
    public UIPositionHelper GetterXY(Func<int> x, Func<int> y)
    {
        Internal.X = new() { Mode = UIPosMode.GETTER, GetterVal = x };
        Internal.Y = new() { Mode = UIPosMode.GETTER, GetterVal = y };
        return this;
    }

    /// <summary>Sets getter X and Y values using a <see cref="Location"/>.</summary>
    /// <returns>This object.</returns>
    public UIPositionHelper GetterXY(Func<Location> location) => GetterXY(() => (int) location().X, () => (int) location().Y);

    /// <summary>Sets a getter Width value.</summary>
    /// <returns>This object.</returns>
    public UIPositionHelper GetterWidth(Func<int> width)
    {
        Internal.Width = new() { Mode = UIPosMode.GETTER, GetterVal = width };
        return this;
    }

    /// <summary>Sets a getter Height value.</summary>
    /// <returns>This object.</returns>
    public UIPositionHelper GetterHeight(Func<int> height)
    {
        Internal.Height = new() { Mode = UIPosMode.GETTER, GetterVal = height };
        return this;
    }

    /// <summary>Sets a constant Width and Height value.</summary>
    /// <returns>This object.</returns>
    public UIPositionHelper GetterWidthHeight(Func<int> width, Func<int> height)
    {
        Internal.Width = new() { Mode = UIPosMode.GETTER, GetterVal = width };
        Internal.Height = new() { Mode = UIPosMode.GETTER, GetterVal = height };
        return this;
    }

    /// <summary>Sets a getter Rotation value.</summary>
    /// <returns>This object.</returns>
    public UIPositionHelper GetterRotation(Func<float> rotation)
    {
        Internal.Rotation = new() { Mode = UIPosMode.GETTER, GetterVal = rotation };
        return this;
    }

    /// <summary>Fixes the position at the top-left origin.</summary>
    /// <returns>This object.</returns>
    public UIPositionHelper SetOrigin() => Anchor(UIAnchor.TOP_LEFT).ConstantXY(0, 0);

    /// <summary>Returns a copy of the position fixed at the top-left origin.</summary>
    public UIPositionHelper AtOrigin() => new UIPositionHelper(this).SetOrigin();

    /// <summary>Gets the X coordinate.</summary>
    public int X => Internal.X.Get() + (For.Parent != null ? MainAnchor.GetX(For) : 0);

    /// <summary>Gets the Y coordinate.</summary>
    public int Y => Internal.Y.Get() + (For.Parent != null ? MainAnchor.GetY(For) : 0);

    /// <summary>Gets the width.</summary>
    public int Width => Internal.Width.Get();

    /// <summary>Gets the height.</summary>
    public int Height => Internal.Height.Get();

    /// <summary>Gets the local Rotation value.</summary>
    public float Rotation => Internal.Rotation.Get();

    /// <summary>Gets the X/Y coordinate pair.</summary>
    public Vector2i Position => new(X, Y);

    /// <summary>Gets the Width/Height coordinate pair.</summary>
    public Vector2i Size => new(Width, Height);

    /// <summary>Converts this position helper's present data to a simplified debug string.</summary>
    public override string ToString() => $"UIPositionHelper:PresentState(XY: {X}, {Y} / WH: {Width}, {Height} / Rot: {Rotation})";
}

/// <summary>Modes for the <see cref="UIPositionHelper"/>.</summary>
public enum UIPosMode : byte
{
    /// <summary>A constant position.</summary>
    CONSTANT = 0,
    /// <summary>A getter function.</summary>
    GETTER = 1
    // TODO: More modes?
}<|MERGE_RESOLUTION|>--- conflicted
+++ resolved
@@ -71,11 +71,7 @@
             public Func<T> GetterVal;
 
             /// <summary>Gets the current value for this coordinate.</summary>
-<<<<<<< HEAD
-            public T Get()
-=======
             public readonly T Get()
->>>>>>> 93f4f530
             {
                 if (Mode == UIPosMode.CONSTANT)
                 {
