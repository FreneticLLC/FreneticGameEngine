--- conflicted
+++ resolved
@@ -449,19 +449,6 @@
         Dispose(true);
     }
 
-    /// <summary>Determines if the specified object is equal to this <see cref="GLFont"/>.</summary>
-    public override bool Equals(object obj)
-    {
-<<<<<<< HEAD
-        return obj is GLFont font &&
-               Name == font.Name &&
-               Size == font.Size &&
-               Bold == font.Bold &&
-               Italic == font.Italic;
-=======
-        return obj is GLFont font && Equals(font);
-    }
-
     /// <summary>Determines if the specified <see cref="GLFont"/> is equal to this <see cref="GLFont"/>.</summary>
     public bool Equals(GLFont other)
     {
@@ -469,7 +456,6 @@
                Size == other.Size &&
                Bold == other.Bold &&
                Italic == other.Italic;
->>>>>>> 93f4f530
     }
 
     /// <summary>Returns a hash code for this <see cref="GLFont"/>.</summary>
